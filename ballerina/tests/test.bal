--- conflicted
+++ resolved
@@ -361,11 +361,7 @@
     };
     Cache|error cache = trap new(config);
     test:assertTrue(cache is error);
-<<<<<<< HEAD
-    if (cache is error) {
-=======
     if cache is error {
->>>>>>> a0b5e5fe
         test:assertEquals(cache.message(), "Capacity must be greater than 0.");
     } else {
          test:assertFail("Output mismatched");
@@ -474,7 +470,6 @@
     Cache|error cache = trap new(config);
     test:assertTrue(cache is error);
     if (cache is error) {
-        test:assertEquals(cache.message(), "Failed to schedule the cleanup task: Repeat interval must be >= 0");
         test:assertEquals(cache.message(), "The cleanup interval must be greater than 0.");
     } else {
          test:assertFail("Output mismatched");
