// Copyright (c) 2020 WSO2 Inc. (http://www.wso2.org) All Rights Reserved.
//
// WSO2 Inc. licenses this file to you under the Apache License,
// Version 2.0 (the "License"); you may not use this file except
// in compliance with the License.
// You may obtain a copy of the License at
//
// http://www.apache.org/licenses/LICENSE-2.0
//
// Unless required by applicable law or agreed to in writing,
// software distributed under the License is distributed on an
// "AS IS" BASIS, WITHOUT WARRANTIES OR CONDITIONS OF ANY
// KIND, either express or implied.  See the License for the
// specific language governing permissions and limitations
// under the License.

import ballerina/jballerina.java;
import ballerina/task;
import ballerina/time;

# Represents configurations for the `cache:Cache` object.
#
# + capacity - Maximum number of entries allowed in the cache
# + evictionFactor - The factor by which the entries will be evicted once the cache is full
# + evictionPolicy - The policy which is used to evict entries once the cache is full
# + defaultMaxAge - The default value in seconds which all the cache entries are valid. '-1' means, the entries are
#                   valid forever. This will be overwritten by the the `maxAge` property set when inserting item to
#                   the cache
# + cleanupInterval - Interval (in seconds) of the timer task, which will clean up the cache
public type CacheConfig record {|
    int capacity = 100;
    float evictionFactor = 0.25;
    EvictionPolicy evictionPolicy = LRU;
    decimal defaultMaxAge = -1;
    decimal cleanupInterval?;
|};

# Possible types of eviction policy that can be passed into the `EvictionPolicy`
public enum EvictionPolicy {
    LRU
}

type CacheEntry record {|
    string key;
    any data;
<<<<<<< HEAD
    decimal expTime;       // exp time since epoch. calculated based on the `maxAge` parameter when inserting to map
=======
    decimal expTime;  // exp time since epoch. calculated based on the `maxAge` parameter when inserting to map
>>>>>>> 979b01d4
|};

// Cleanup service which cleans the cache entries periodically.
boolean cleanupInProgress = false;

class Cleanup {

    *task:Job;
    private LinkedList linkedList;
    private Cache cache;

    public function execute() {
        // This check will skip the processes triggered while the clean up in progress.
        if (!cleanupInProgress) {
            cleanupInProgress = true;
            cleanup(self.cache, self.linkedList);
            cleanupInProgress = false;
        }
    }

    public isolated function init(Cache cache, LinkedList linkedList) {
        self.linkedList = linkedList;
        self.cache = cache;
    }
}

# The `cache:Cache` object, which is used for all the cache-related operations. It is not recommended to insert `()`
# as the value of the cache since it doesn't make any sense to cache a nil.
public class Cache {

    *AbstractCache;

    private int maxCapacity;
    private EvictionPolicy evictionPolicy;
    private float evictionFactor;
    private decimal defaultMaxAge;
    private LinkedList linkedList;
    private decimal value = -1;

    # Called when a new `cache:Cache` object is created.
    #
    # + cacheConfig - Configurations for the `cache:Cache` object
    public isolated function init(CacheConfig cacheConfig = {}) {
        self.maxCapacity = cacheConfig.capacity;
        self.evictionPolicy = cacheConfig.evictionPolicy;
        self.evictionFactor = cacheConfig.evictionFactor;
        self.defaultMaxAge =  cacheConfig.defaultMaxAge;
        self.linkedList = new LinkedList();

        // Cache capacity must be a positive value.
        if (self.maxCapacity <= 0) {
            panic prepareError("Capacity must be greater than 0.");
        }
        // Cache eviction factor must be between 0.0 (exclusive) and 1.0 (inclusive).
        if (self.evictionFactor <= 0 || self.evictionFactor > 1) {
            panic prepareError("Cache eviction factor must be between 0.0 (exclusive) and 1.0 (inclusive).");
        }

        // Cache eviction factor must be between 0.0 (exclusive) and 1.0 (inclusive).
        if (self.defaultMaxAge != self.value && self.defaultMaxAge <= 0) {
            panic prepareError("Default max age should be greater than 0 or -1 for indicate forever valid.");
        }

        externLockInit();
        externInit(self, self.maxCapacity);

        decimal? interval = cacheConfig?.cleanupInterval;
        if (interval is decimal) {
            time:Utc currentUtc = time:utcNow();
            time:Utc newTime = time:utcAddSeconds(currentUtc, interval);
            time:Civil time = time:utcToCivil(newTime);
            var result = task:scheduleJobRecurByFrequency(new Cleanup(self, self.linkedList), interval,
                                        startTime = time);
            if (result is task:Error) {
                string message = string `Failed to schedule the cleanup task: ${result.message()}`;
                panic prepareError(message);
            }
        }
    }

    # Adds the given key value pair to the cache. If the cache previously contained a value associated with the
    # provided key, the old value wil be replaced by the newly-provided value.
    #
    # + key - Key of the value to be cached
    # + value - Value to be cached. Value should not be `()`
    # + maxAge - The time in seconds for which the cache entry is valid. If the value is '-1', the entry is
    #                     valid forever.
    # + return - `()` if successfully added to the cache or `Error` if a `()` value is inserted to the cache.
    public isolated function put(string key, any value, decimal maxAge = -1) returns Error? {
        if (value is ()) {
            return prepareError("Unsupported cache value '()' for the key: " + key + ".");
        }
        // If the current cache is full (i.e. size = capacity), evict cache.
        if (self.size() == self.maxCapacity) {
            evict(self, self.maxCapacity, self.evictionFactor, self.linkedList);
        }
        time:Utc currentUtc = time:utcNow();
        // Calculate the `expTime` of the cache entry based on the `maxAgeInSeconds` property and
        // `defaultMaxAge` property.
        decimal calculatedExpTime = -1;
<<<<<<< HEAD
        if (maxAge != -1 && maxAge > 0) {
            time:Utc newTime = time:utcAddSeconds(currentUtc, <decimal> maxAge);
            calculatedExpTime = <decimal>newTime[0] + newTime[1];
=======
        if (maxAge != self.value && maxAge > 0) {
            time:Utc newTime = time:utcAddSeconds(currentUtc, <decimal> maxAge);
            calculatedExpTime = (<decimal>newTime[0] + newTime[1]) * 1000.0 * 1000.0 * 1000.0;
>>>>>>> 979b01d4
        } else {
            if (self.defaultMaxAge != self.value) {
                time:Utc newTime = time:utcAddSeconds(currentUtc, <decimal> self.defaultMaxAge);
<<<<<<< HEAD
                calculatedExpTime = <decimal>newTime[0] + newTime[1];
=======
                calculatedExpTime = (<decimal>newTime[0] + newTime[1]) * 1000.0 * 1000.0 * 1000.0;
>>>>>>> 979b01d4
            }
        }

        CacheEntry entry = {
            key: key,
            data: value,
            expTime: calculatedExpTime
        };
        Node newNode = { value: entry };

        if (self.hasKey(key)) {
            Node oldNode = externGet(self, key);
            // Move the node to front
            self.linkedList.remove(oldNode);
            self.linkedList.addFirst(newNode);
        } else {
            self.linkedList.addFirst(newNode);
        }
        externPut(self, key, newNode);
    }

    # Returns the cached value associated with the provided key.
    #
    # + key - Key of the cached value, which should be retrieved
    # + return - The cached value associated with the provided key or an `Error` if the provided cache key is not
    #            exisiting in the cache or any error occurred while retrieving the value from the cache.
    public isolated function get(string key) returns any|Error {
        if (!self.hasKey(key)) {
            return prepareError("Cache entry from the given key: " + key + ", is not available.");
        }

        Node node = externGet(self, key);
        CacheEntry entry = <CacheEntry>node.value;

        // Check whether the cache entry is already expired. Even though the cache cleaning task is configured
        // and runs in predefined intervals, sometimes the cache entry might not have been removed at this point
        // even though it is expired. So this check guarantees that the expired cache entries will not be returned.
        time:Utc currentUtc = time:utcNow();
<<<<<<< HEAD
        if (entry.expTime != self.value && entry.expTime < (<decimal>currentUtc[0] + currentUtc[1])) {
=======
        int currentTimeInNano = <int>((<decimal>currentUtc[0] + currentUtc[1]) * 1000.0 * 1000.0 * 1000.0);
        if (entry.expTime != self.value && entry.expTime < currentTimeInNano) {
>>>>>>> 979b01d4
            self.linkedList.remove(node);
            externRemove(self, key);
            return ();
        }
        // Move the node to front
        self.linkedList.remove(node);
        self.linkedList.addFirst(node);
        return entry.data;
    }

    # Discards a cached value from the cache.
    #
    # + key - Key of the cache value, which needs to be discarded from the cache
    # + return - `()` if successfully discarded the value or an `Error` if the provided cache key is not present in the
    #            cache
    public isolated function invalidate(string key) returns Error? {
        if (!self.hasKey(key)) {
            return prepareError("Cache entry from the given key: " + key + ", is not available.");
        }

        Node node = externGet(self, key);
        self.linkedList.remove(node);
        externRemove(self, key);
    }

    # Discards all the cached values from the cache.
    #
    # + return - `()` if successfully discarded all the values from the cache or an `Error` if any error occurred while
    # discarding all the values from the cache.
    public isolated function invalidateAll() returns Error? {
        self.linkedList.clear();
        externRemoveAll(self);
    }

    # Checks whether the given key has an associated cached value.
    #
    # + key - The key to be checked in the cache
    # + return - `true` if a cached value is available for the provided key or `false` if there is no cached value
    #            associated for the given key
    public isolated function hasKey(string key) returns boolean {
        return externHasKey(self, key);
    }

    # Returns a list of all the keys from the cache.
    #
    # + return - Array of all the keys from the cache
    public isolated function keys() returns string[] {
        return externKeys(self);
    }

    # Returns the size of the cache.
    #
    # + return - The size of the cache
    public isolated function size() returns int {
        return externSize(self);
    }

    # Returns the capacity of the cache.
    #
    # + return - The capacity of the cache
    public isolated function capacity() returns int {
        return self.maxCapacity;
    }
}

isolated function evict(Cache cache, int capacity, float evictionFactor, LinkedList linkedList) {
    int evictionKeysCount = <int>(capacity * evictionFactor);
    foreach int i in 1...evictionKeysCount {
        Node? node = linkedList.removeLast();
        if (node is Node) {
            CacheEntry entry = <CacheEntry>node.value;
            externRemove(cache, entry.key);
            // The return result (error which occurred due to unavailability of the key or nil) is ignored
            // since no purpose of handling it.
        } else {
            break;
        }
    }
}

isolated function cleanup(Cache cache, LinkedList linkedList) {
    string[] keys = cache.keys();
    if (keys.length() == 0) {
        return;
    }
    foreach string key in keys {
        Node node = externGet(cache, key);
        CacheEntry entry = <CacheEntry>node.value;
        time:Utc currentUtc = time:utcNow();
<<<<<<< HEAD
        if (entry.expTime != <decimal> -1 && entry.expTime < (<decimal>currentUtc[0] + currentUtc[1])) {
=======
        decimal currentTimeInNano = (<decimal>currentUtc[0] + currentUtc[1]) * 1000.0 * 1000.0 * 1000.0;
        if (entry.expTime != <decimal> -1 && entry.expTime < currentTimeInNano) {
>>>>>>> 979b01d4
            linkedList.remove(node);
            externRemove(cache, entry.key);
            // The return result (error which occurred due to unavailability of the key or nil) is ignored
            // since no purpose of handling it.
            return;
        }
    }
}

isolated function externInit(Cache cache, int capacity) = @java:Method {
    'class: "org.ballerinalang.stdlib.cache.nativeimpl.Cache"
} external;

isolated function externPut(Cache cache, string key, Node value) = @java:Method {
    'class: "org.ballerinalang.stdlib.cache.nativeimpl.Cache"
} external;

isolated function externGet(Cache cache, string key) returns Node = @java:Method {
    'class: "org.ballerinalang.stdlib.cache.nativeimpl.Cache"
} external;

isolated function externRemove(Cache cache, string key) = @java:Method {
    'class: "org.ballerinalang.stdlib.cache.nativeimpl.Cache"
} external;

isolated function externRemoveAll(Cache cache) = @java:Method {
    'class: "org.ballerinalang.stdlib.cache.nativeimpl.Cache"
} external;

isolated function externHasKey(Cache cache, string key) returns boolean = @java:Method {
    'class: "org.ballerinalang.stdlib.cache.nativeimpl.Cache"
} external;

isolated function externKeys(Cache cache) returns string[] = @java:Method {
    'class: "org.ballerinalang.stdlib.cache.nativeimpl.Cache"
} external;

isolated function externSize(Cache cache) returns int = @java:Method {
    'class: "org.ballerinalang.stdlib.cache.nativeimpl.Cache"
} external;<|MERGE_RESOLUTION|>--- conflicted
+++ resolved
@@ -43,11 +43,7 @@
 type CacheEntry record {|
     string key;
     any data;
-<<<<<<< HEAD
     decimal expTime;       // exp time since epoch. calculated based on the `maxAge` parameter when inserting to map
-=======
-    decimal expTime;  // exp time since epoch. calculated based on the `maxAge` parameter when inserting to map
->>>>>>> 979b01d4
 |};
 
 // Cleanup service which cleans the cache entries periodically.
@@ -148,23 +144,13 @@
         // Calculate the `expTime` of the cache entry based on the `maxAgeInSeconds` property and
         // `defaultMaxAge` property.
         decimal calculatedExpTime = -1;
-<<<<<<< HEAD
-        if (maxAge != -1 && maxAge > 0) {
+        if (maxAge != self.value && maxAge > 0) {
             time:Utc newTime = time:utcAddSeconds(currentUtc, <decimal> maxAge);
             calculatedExpTime = <decimal>newTime[0] + newTime[1];
-=======
-        if (maxAge != self.value && maxAge > 0) {
-            time:Utc newTime = time:utcAddSeconds(currentUtc, <decimal> maxAge);
-            calculatedExpTime = (<decimal>newTime[0] + newTime[1]) * 1000.0 * 1000.0 * 1000.0;
->>>>>>> 979b01d4
         } else {
             if (self.defaultMaxAge != self.value) {
                 time:Utc newTime = time:utcAddSeconds(currentUtc, <decimal> self.defaultMaxAge);
-<<<<<<< HEAD
                 calculatedExpTime = <decimal>newTime[0] + newTime[1];
-=======
-                calculatedExpTime = (<decimal>newTime[0] + newTime[1]) * 1000.0 * 1000.0 * 1000.0;
->>>>>>> 979b01d4
             }
         }
 
@@ -203,12 +189,7 @@
         // and runs in predefined intervals, sometimes the cache entry might not have been removed at this point
         // even though it is expired. So this check guarantees that the expired cache entries will not be returned.
         time:Utc currentUtc = time:utcNow();
-<<<<<<< HEAD
         if (entry.expTime != self.value && entry.expTime < (<decimal>currentUtc[0] + currentUtc[1])) {
-=======
-        int currentTimeInNano = <int>((<decimal>currentUtc[0] + currentUtc[1]) * 1000.0 * 1000.0 * 1000.0);
-        if (entry.expTime != self.value && entry.expTime < currentTimeInNano) {
->>>>>>> 979b01d4
             self.linkedList.remove(node);
             externRemove(self, key);
             return ();
@@ -298,12 +279,7 @@
         Node node = externGet(cache, key);
         CacheEntry entry = <CacheEntry>node.value;
         time:Utc currentUtc = time:utcNow();
-<<<<<<< HEAD
         if (entry.expTime != <decimal> -1 && entry.expTime < (<decimal>currentUtc[0] + currentUtc[1])) {
-=======
-        decimal currentTimeInNano = (<decimal>currentUtc[0] + currentUtc[1]) * 1000.0 * 1000.0 * 1000.0;
-        if (entry.expTime != <decimal> -1 && entry.expTime < currentTimeInNano) {
->>>>>>> 979b01d4
             linkedList.remove(node);
             externRemove(cache, entry.key);
             // The return result (error which occurred due to unavailability of the key or nil) is ignored
