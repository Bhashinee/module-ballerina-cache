// Copyright (c) 2020 WSO2 Inc. (http://www.wso2.org) All Rights Reserved.
//
// WSO2 Inc. licenses this file to you under the Apache License,
// Version 2.0 (the "License"); you may not use this file except
// in compliance with the License.
// You may obtain a copy of the License at
//
// http://www.apache.org/licenses/LICENSE-2.0
//
// Unless required by applicable law or agreed to in writing,
// software distributed under the License is distributed on an
// "AS IS" BASIS, WITHOUT WARRANTIES OR CONDITIONS OF ANY
// KIND, either express or implied.  See the License for the
// specific language governing permissions and limitations
// under the License.

import ballerina/lang.runtime as runtime;
import ballerina/test;

@test:Config {
    groups: ["create", "LRU"]
}
isolated function testCreateCache() {
    CacheConfig config = {
        capacity: 10,
        evictionFactor: 0.2,
        defaultMaxAge: 3600,
        cleanupInterval: 5,
        evictionPolicy: LRU
    };
    Cache|error cache = trap new(config);
<<<<<<< HEAD
    if (cache is Cache) {
       test:assertEquals(cache.size(), 0);
    } else {
       test:assertFail(cache.toString());
    }
}

@test:Config {
    groups: ["create", "FIFO"]
}
isolated function testCreateFIFOCache() {
    CacheConfig config = {
        capacity: 10,
        evictionFactor: 0.2,
        defaultMaxAgeInSeconds: 3600,
        cleanupIntervalInSeconds: 5,
        evictionPolicy: FIFO
    };
    Cache|error cache = trap new(config);
=======
>>>>>>> ebf30a37
    if (cache is Cache) {
       test:assertEquals(cache.size(), 0);
    } else {
       test:assertFail(cache.toString());
    }
}


@test:Config {
    groups: ["create", "put", "size"]
}
isolated function testPutNewEntry() returns error? {
    CacheConfig config = {
        capacity: 10,
        evictionFactor: 0.2
    };
    Cache cache = new(config);
    check cache.put("Hello", "Ballerina");
    test:assertEquals(cache.size(), 1);
}

@test:Config {
    groups: ["create", "put", "size", "FIFO"]
}
isolated function testFIFOPutNewEntry() {
    CacheConfig config = {
        capacity: 10,
        evictionFactor: 0.2,
        evictionPolicy: FIFO
    };
    Cache cache = new(config);
    checkpanic cache.put("Hello", "Ballerina");
    test:assertEquals(cache.size(), 1);
}

@test:Config {
    groups: ["create", "put", "size", "entry"]
}
isolated function testPutExistingEntry() returns error? {
    CacheConfig config = {
        capacity: 10,
        evictionFactor: 0.2
    };
    string key = "Hello";
    Cache cache = new(config);
    check cache.put(key, "Random value");
    check cache.put(key, "Ballerina");
    test:assertEquals(cache.size(), 1);
    any|error results = cache.get(key);
    if (results is any) {
        test:assertEquals(results.toString(), "Ballerina");
    } else {
         test:assertFail("Output mismatched");
    }
}

@test:Config {
    groups: ["create", "put", "size", "entry", "FIFO"]
}
isolated function testFIFOPutExistingEntry() {
    CacheConfig config = {
        capacity: 10,
        evictionFactor: 0.2,
        evictionPolicy: FIFO
    };
    string key = "Hello";
    Cache cache = new(config);
    checkpanic cache.put(key, "Random value");
    checkpanic cache.put(key, "Ballerina");
    test:assertEquals(cache.size(), 1);
    any|error results = cache.get(key);
    if (results is any) {
        test:assertEquals(results.toString(), "Ballerina");
    } else {
         test:assertFail("Output mismatched");
    }
}

@test:Config {
    groups: ["create", "put", "size", "age"]
}
isolated function testPutWithMaxAge() returns error? {
    decimal maxAge = 5;
    CacheConfig config = {
        capacity: 10,
        evictionFactor: 0.2
    };
    Cache cache = new(config);
    check cache.put("Hello", "Ballerina", maxAge);
    decimal sleepTime = maxAge * 2 + 1;
    runtime:sleep(sleepTime);
    test:assertEquals(cache.size(), 1);
}

@test:Config {
    groups: ["create", "put", "size", "age", "FIFO"]
}
isolated function testFIFOPutWithMaxAge() {
    int maxAge = 5;
    CacheConfig config = {
        capacity: 10,
        evictionFactor: 0.2,
        evictionPolicy: FIFO
    };
    Cache cache = new(config);
    checkpanic cache.put("Hello", "Ballerina", maxAge);
    decimal|error sleepTime = decimal:fromString((maxAge * 2 + 1).toString());
    if (sleepTime is decimal) {
        runtime:sleep(sleepTime);
        test:assertEquals(cache.size(), 1);
    } else {
        test:assertFail("Test failed: " + sleepTime.message());
    }
}

@test:Config {
    groups: ["create", "get"]
}
isolated function testGetExistingEntry() {
    CacheConfig config = {
        capacity: 10,
        evictionFactor: 0.2
    };
    string key = "Hello";
    string value = "Ballerina";
    Cache cache = new(config);
    any|error results = cache.put(key, value);
    if (results is error) {
        test:assertFail("Test failed");
    }
    any|error expected = cache.get(key);
    if (expected is any) {
        test:assertEquals(expected.toString(), value);
    } else {
         test:assertFail("Output mismatched");
    }
}

@test:Config {
    groups: ["create", "get", "FIFO"]
}
isolated function testFIFOGetExistingEntry() {
    CacheConfig config = {
        capacity: 10,
        evictionFactor: 0.2,
        evictionPolicy: FIFO
    };
    string key = "Hello";
    string value = "Ballerina";
    Cache cache = new(config);
    any|error results = cache.put(key, value);
    if (results is error) {
        test:assertFail("Test failed");
    }
    any|error expected = cache.get(key);
    if (expected is any) {
        test:assertEquals(expected.toString(), value);
    } else {
         test:assertFail("Output mismatched");
    }
}

@test:Config {
    groups: ["create", "get"]
}
isolated function testGetNonExistingEntry() {
    CacheConfig config = {
        capacity: 10,
        evictionFactor: 0.2
    };
    Cache cache = new(config);
    any|error expected = cache.get("Hello");
    if (expected is error) {
        test:assertEquals(expected.toString(), "error Error (\"Cache entry from the given key: " +
                              "Hello, is not available.\")");
    } else {
         test:assertFail("Output mismatched");
    }
}

@test:Config {
    groups: ["create", "get", "FIFO"]
}
isolated function testFIFOGetNonExistingEntry() {
    CacheConfig config = {
        capacity: 10,
        evictionFactor: 0.2,
        evictionPolicy: FIFO
    };
    Cache cache = new(config);
    any|error expected = cache.get("Hello");
    if (expected is error) {
        test:assertEquals(expected.toString(), "error CacheError (\"Cache entry from the given key: " +
                              "Hello, is not available.\")");
    } else {
         test:assertFail("Output mismatched");
    }
}

@test:Config {
    groups: ["create", "put", "size", "expired", "get"]
}
isolated function testGetExpiredEntry() returns error? {
    CacheConfig config = {
        capacity: 10,
        evictionFactor: 0.2
    };
    string key = "Hello";
    string value = "Ballerina";
    Cache cache = new(config);
    decimal maxAgeInSeconds = 1;
    check cache.put(key, value, maxAgeInSeconds);
    decimal sleepTime = maxAgeInSeconds * 2 + 1;
    runtime:sleep(sleepTime);
    any|error expected = cache.get(key);
    if (expected is any) {
        test:assertEquals(expected.toString(), "");
    } else {
         test:assertFail("Output mismatched");
    }
}

@test:Config {
    groups: ["create", "put", "size", "expired", "get", "FIFO"]
}
isolated function testFIFOGetExpiredEntry() {
    CacheConfig config = {
        capacity: 10,
        evictionFactor: 0.2,
        evictionPolicy: FIFO
    };
    string key = "Hello";
    string value = "Ballerina";
    Cache cache = new(config);
    int maxAgeInSeconds = 1;
    checkpanic cache.put(key, value, maxAgeInSeconds);
    decimal|error sleepTime = decimal:fromString((maxAgeInSeconds * 2 + 1).toString());
    if (sleepTime is decimal) {
        runtime:sleep(sleepTime);
        any|error expected = cache.get(key);
        if (expected is any) {
            test:assertEquals(expected.toString(), "");
        } else {
             test:assertFail("Output mismatched");
        }
    } else {
        test:assertFail("Test failed: " + sleepTime.message());
    }
}

@test:Config {
    groups: ["create", "put", "size", "remove", "invalidate"]
}
isolated function testRemove() returns error? {
    CacheConfig config = {
        capacity: 10,
        evictionFactor: 0.2
    };
    Cache cache = new(config);
    string key = "Hello";
    string value = "Ballerina";
    check cache.put(key, value);
    check cache.invalidate(key);
    test:assertEquals(cache.size(), 0);
}

@test:Config {
    groups: ["create", "put", "size", "remove", "invalidate", "FIFO"]
}
isolated function testFIFORemove() {
    CacheConfig config = {
        capacity: 10,
        evictionFactor: 0.2,
        evictionPolicy: FIFO
    };
    Cache cache = new(config);
    string key = "Hello";
    string value = "Ballerina";
    checkpanic cache.put(key, value);
    checkpanic cache.invalidate(key);
    test:assertEquals(cache.size(), 0);
}

@test:Config {
    groups: ["create", "put", "size", "remove", "invalidate"]
}
isolated function testRemoveAll() returns error? {
    CacheConfig config = {
        capacity: 10,
        evictionFactor: 0.2
    };
    Cache cache = new(config);
    string key1 = "Hello";
    string value1 = "Ballerina";
    check cache.put(key1, value1);
    string key2 = "Ballerina";
    string value2 = "Language";
    check cache.put(key2, value2);
    check cache.invalidateAll();
    test:assertEquals(cache.size(), 0);
}

@test:Config {
    groups: ["create", "put", "size", "remove", "invalidate", "FIFO"]
}
isolated function testFIFORemoveAll() {
    CacheConfig config = {
        capacity: 10,
        evictionFactor: 0.2,
        evictionPolicy: FIFO
    };
    Cache cache = new(config);
    string key1 = "Hello";
    string value1 = "Ballerina";
    checkpanic cache.put(key1, value1);
    string key2 = "Ballerina";
    string value2 = "Language";
    checkpanic cache.put(key2, value2);
    checkpanic cache.invalidateAll();
    test:assertEquals(cache.size(), 0);
}

@test:Config {
    groups: ["create", "get", "key"]
}
isolated function testHasKey() returns error? {
    CacheConfig config = {
        capacity: 10,
        evictionFactor: 0.2
    };
    Cache cache = new(config);
    string key = "Hello";
    string value = "Ballerina";
    check cache.put(key, value);
    test:assertTrue(cache.hasKey(key));
}

@test:Config {
    groups: ["create", "get", "key", "FIFO"]
}
isolated function testFIFOHasKey() {
    CacheConfig config = {
        capacity: 10,
        evictionFactor: 0.2,
        evictionPolicy: FIFO
    };
    Cache cache = new(config);
    string key = "Hello";
    string value = "Ballerina";
    checkpanic cache.put(key, value);
    test:assertTrue(cache.hasKey(key));
}

@test:Config {
    groups: ["create", "get", "keys"]
}
isolated function testKeys() returns error? {
    CacheConfig config = {
        capacity: 10,
        evictionFactor: 0.2
    };
    Cache cache = new(config);
    string key1 = "Hello";
    string value1 = "Ballerina";
    string key2 = "Ballerina";
    string value2 = "Language";
    string[] keys = [key1, key2];
    check cache.put(key1, value1);
    check cache.put(key2, value2);
    test:assertEquals(cache.keys(), keys);
}

@test:Config {
    groups: ["create", "get", "keys", "FIFO"]
}
isolated function testFIFOKeys() {
    CacheConfig config = {
        capacity: 10,
        evictionFactor: 0.2,
        evictionPolicy: FIFO
    };
    Cache cache = new(config);
    string key1 = "Hello";
    string value1 = "Ballerina";
    string key2 = "Ballerina";
    string value2 = "Language";
    string[] keys = [key1, key2];
    checkpanic cache.put(key1, value1);
    checkpanic cache.put(key2, value2);
    test:assertEquals(cache.keys(), keys);
}

@test:Config {
    groups: ["create", "capacity"]
}
isolated function testCapacity() {
    CacheConfig config = {
        capacity: 10,
        evictionFactor: 0.2
    };
    Cache cache = new(config);
    test:assertEquals(cache.capacity(), 10);
}

@test:Config {
    groups: ["create", "capacity", "FIFO"]
}
isolated function testFIFOCapacity() {
    CacheConfig config = {
        capacity: 10,
        evictionFactor: 0.2,
        evictionPolicy: FIFO
    };
    Cache cache = new(config);
    test:assertEquals(cache.capacity(), 10);
}

@test:Config {
    groups: ["cache", "resize"]
}
isolated function testSize() returns error? {
    CacheConfig config = {
        capacity: 10,
        evictionFactor: 0.2
    };
    Cache cache = new(config);
    string key1 = "Hello";
    string value1 = "Ballerina";
    string key2 = "Ballerina";
    string value2 = "Language";
    check cache.put(key1, value1);
    check cache.put(key2, value2);
    test:assertEquals(cache.size(), 2);
}

@test:Config {
    groups: ["cache", "resize", "FIFO"]
}
isolated function testFIFOSize() {
    CacheConfig config = {
        capacity: 10,
        evictionFactor: 0.2,
        evictionPolicy: FIFO
    };
    Cache cache = new(config);
    string key1 = "Hello";
    string value1 = "Ballerina";
    string key2 = "Ballerina";
    string value2 = "Language";
    checkpanic cache.put(key1, value1);
    checkpanic cache.put(key2, value2);
    test:assertEquals(cache.size(), 2);
}

@test:Config {
    groups: ["cache", "capacity", "policy"]
}
isolated function testCacheEvictionWithCapacity1() returns error? {
    CacheConfig config = {
        capacity: 10,
        evictionFactor: 0.2
    };
    string[] keys = ["C", "D", "E", "F", "G", "H", "I", "J", "K"];
    Cache cache = new(config);
    check cache.put("A", "1");
    check cache.put("B", "2");
    check cache.put("C", "3");
    check cache.put("D", "4");
    check cache.put("E", "5");
    check cache.put("F", "6");
    check cache.put("G", "7");
    check cache.put("H", "8");
    check cache.put("I", "9");
    check cache.put("J", "10");
    check cache.put("K", "11");
    test:assertEquals(cache.size(), keys.length());
    test:assertEquals(cache.keys(), keys);
}

@test:Config {
    groups: ["cache", "capacity", "policy", "FIFO"]
}
isolated function testCacheFIFOEvictionWithCapacity1() {
    CacheConfig config = {
        capacity: 10,
        evictionFactor: 0.2,
        evictionPolicy: FIFO
    };
    string[] keys = ["C", "D", "E", "F", "G", "H", "I", "J", "K"];
    Cache cache = new(config);
    checkpanic cache.put("A", "1");
    checkpanic cache.put("B", "2");
    checkpanic cache.put("C", "3");
    checkpanic cache.put("D", "4");
    checkpanic cache.put("E", "5");
    checkpanic cache.put("F", "6");
    checkpanic cache.put("G", "7");
    checkpanic cache.put("H", "8");
    checkpanic cache.put("I", "9");
    checkpanic cache.put("J", "10");
    checkpanic cache.put("K", "11");
    test:assertEquals(cache.size(), keys.length());
    test:assertEquals(cache.keys(), keys);
}

@test:Config {
    groups: ["cache", "capacity", "policy"]
}
isolated function testCacheEvictionWithCapacity2() returns error? {
    CacheConfig config = {
        capacity: 10,
        evictionFactor: 0.2
    };
    string[] keys = ["A", "D", "E", "F", "G", "H", "I", "J", "K"];
    Cache cache = new(config);
    check cache.put("A", "1");
    check cache.put("B", "2");
    check cache.put("C", "3");
    check cache.put("D", "4");
    check cache.put("E", "5");
    check cache.put("F", "6");
    check cache.put("G", "7");
    check cache.put("H", "8");
    check cache.put("I", "9");
    check cache.put("J", "10");
    any|Error x = cache.get("A");
    check cache.put("K", "11");
    test:assertEquals(cache.size(), keys.length());
    test:assertEquals(cache.keys(), keys);
}

@test:Config {
    groups: ["cache", "capacity", "policy", "MRU"]
}
isolated function testMRUCacheEvictionWithCapacity2() {
    CacheConfig config = {
        capacity: 10,
        evictionFactor: 0.2,
        evictionPolicy: MRU
    };
    string[] keys = ["B", "C", "D", "E", "F", "G", "H", "I", "K"];
    Cache cache = new(config);
    checkpanic cache.put("A", "1");
    checkpanic cache.put("B", "2");
    checkpanic cache.put("C", "3");
    checkpanic cache.put("D", "4");
    checkpanic cache.put("E", "5");
    checkpanic cache.put("F", "6");
    checkpanic cache.put("G", "7");
    checkpanic cache.put("H", "8");
    checkpanic cache.put("I", "9");
    checkpanic cache.put("J", "10");
    any|Error x = cache.get("A");
    checkpanic cache.put("K", "11");
    test:assertEquals(cache.size(), keys.length());
    test:assertEquals(cache.keys(), keys);
}

@test:Config {
    groups: ["cache", "capacity", "policy","FIFO"]
}
isolated function testCacheFIFOEvictionWithCapacity2() {
    CacheConfig config = {
        capacity: 10,
        evictionFactor: 0.2,
        evictionPolicy: FIFO
    };
    string[] keys = ["C", "D", "E", "F", "G", "H", "I", "J", "K"];
    Cache cache = new(config);
    checkpanic cache.put("A", "1");
    checkpanic cache.put("B", "2");
    checkpanic cache.put("C", "3");
    checkpanic cache.put("D", "4");
    checkpanic cache.put("E", "5");
    checkpanic cache.put("F", "6");
    checkpanic cache.put("G", "7");
    checkpanic cache.put("H", "8");
    checkpanic cache.put("I", "9");
    checkpanic cache.put("J", "10");
    any|Error x = cache.get("A");
    checkpanic cache.put("K", "11");
    test:assertEquals(cache.size(), keys.length());
    test:assertEquals(cache.keys(), keys);
}

@test:Config {
    groups: ["cache", "capacity", "policy","FILO"]
}
isolated function testCacheFILOEvictionWithCapacity2() {
    CacheConfig config = {
        capacity: 10,
        evictionFactor: 0.2,
        evictionPolicy: FILO
    };
    string[] keys = ["A", "B", "C", "D", "E", "F", "G", "H", "K"];
    Cache cache = new(config);
    checkpanic cache.put("A", "1");
    checkpanic cache.put("B", "2");
    checkpanic cache.put("C", "3");
    checkpanic cache.put("D", "4");
    checkpanic cache.put("E", "5");
    checkpanic cache.put("F", "6");
    checkpanic cache.put("G", "7");
    checkpanic cache.put("H", "8");
    checkpanic cache.put("I", "9");
    checkpanic cache.put("J", "10");
    any|Error x = cache.get("A");
    checkpanic cache.put("K", "11");
    test:assertEquals(cache.size(), keys.length());
    test:assertEquals(cache.keys(), keys);
}

@test:Config {
    groups: ["cache", "capacity", "policy"]
}
isolated function testCacheEvictionWithTimer1() returns error? {
    decimal cleanupInterval = 2;
    CacheConfig config = {
        capacity: 10,
        evictionFactor: 0.2,
        defaultMaxAge: 1,
        cleanupInterval: cleanupInterval
    };
    Cache cache = new(config);
    check cache.put("A", "1");
    check cache.put("B", "2");
    check cache.put("C", "3");
    string[] keys = [];
    decimal sleepTime = cleanupInterval * 2 + 2;
    runtime:sleep(sleepTime);
    test:assertEquals(cache.size(), keys.length());
    test:assertEquals(cache.keys(), keys);
}

@test:Config {
    groups: ["cache", "capacity", "policy", "FIFO"]
}
isolated function testFIFOCacheEvictionWithTimer1() {
    int cleanupIntervalInSeconds = 2;
    CacheConfig config = {
        capacity: 10,
        evictionFactor: 0.2,
        defaultMaxAgeInSeconds: 1,
        cleanupIntervalInSeconds: cleanupIntervalInSeconds,
        evictionPolicy: FIFO
    };
    Cache cache = new(config);
    checkpanic cache.put("A", "1");
    checkpanic cache.put("B", "2");
    checkpanic cache.put("C", "3");
    string[] keys = [];
    decimal|error sleepTime = decimal:fromString((cleanupIntervalInSeconds * 2 + 1).toString());
    if (sleepTime is decimal) {
        runtime:sleep(sleepTime);
        test:assertEquals(cache.size(), keys.length());
        test:assertEquals(cache.keys(), keys);
    } else {
        test:assertFail("Test failed: " + sleepTime.message());
    }
}

@test:Config {
    groups: ["cache", "capacity", "policy"]
}
isolated function testCacheEvictionWithTimer2() returns error? {
    decimal cleanupInterval = 2;
    CacheConfig config = {
        capacity: 10,
        evictionFactor: 0.2,
        defaultMaxAge: 1,
        cleanupInterval: cleanupInterval
    };
    Cache cache = new(config);
    check cache.put("A", "1");
    check cache.put("B", "2", 3600);
    check cache.put("C", "3");
    string[] keys = ["B"];
    decimal sleepTime = cleanupInterval * 2 + 1;
    runtime:sleep(sleepTime);
    test:assertEquals(cache.size(), keys.length());
    test:assertEquals(cache.keys(), keys);
}

@test:Config {
    groups: ["cache", "capacity", "policy", "FIFO"]
}
isolated function testFIFOCacheEvictionWithTimer2() {
    int cleanupIntervalInSeconds = 2;
    CacheConfig config = {
        capacity: 10,
        evictionFactor: 0.2,
        defaultMaxAgeInSeconds: 1,
        cleanupIntervalInSeconds: cleanupIntervalInSeconds,
        evictionPolicy: FIFO
    };
    Cache cache = new(config);
    checkpanic cache.put("A", "1");
    checkpanic cache.put("B", "2", 3600);
    checkpanic cache.put("C", "3");
    string[] keys = ["B"];
    decimal|error sleepTime = decimal:fromString((cleanupIntervalInSeconds * 2 + 1).toString());
    if (sleepTime is decimal) {
        runtime:sleep(sleepTime);
        test:assertEquals(cache.size(), keys.length());
        test:assertEquals(cache.keys(), keys);
    } else {
        test:assertFail("Test failed: " + sleepTime.message());
    }
}

@test:Config {
    groups: ["cache", "capacity", "policy"]
}
isolated function testCreateCacheWithZeroCapacity() {
    CacheConfig config = {
        capacity: 0,
        evictionFactor: 0.2
    };
    Cache|error cache = trap new(config);
    test:assertTrue(cache is error);
    if (cache is error) {
        test:assertEquals(cache.toString(), "error Error (\"Capacity must be greater than 0.\")");
    } else {
         test:assertFail("Output mismatched");
    }
}

@test:Config {
    groups: ["cache", "capacity", "policy", "FIFO"]
}
isolated function testFIFOCreateCacheWithZeroCapacity() {
    CacheConfig config = {
        capacity: 0,
        evictionFactor: 0.2,
        evictionPolicy: FIFO
    };
    Cache|error cache = trap new(config);
    test:assertTrue(cache is error);
    if (cache is error) {
        test:assertEquals(cache.toString(), "error CacheError (\"Capacity must be greater than 0.\")");
    } else {
         test:assertFail("Output mismatched");
    }
}

@test:Config {
    groups: ["cache", "capacity", "policy", "negative"]
}
isolated function testCreateCacheWithNegativeCapacity() {
    CacheConfig config = {
        capacity: -1,
        evictionFactor: 0.2
    };
    Cache|error cache = trap new(config);
    test:assertTrue(cache is error);
    if (cache is error) {
        test:assertEquals(cache.toString(), "error Error (\"Capacity must be greater than 0.\")");
    } else {
         test:assertFail("Output mismatched");
    }
}

@test:Config {
    groups: ["cache", "capacity", "policy", "negative", "FIFO"]
}
isolated function testFIFOCreateCacheWithNegativeCapacity() {
    CacheConfig config = {
        capacity: -1,
        evictionFactor: 0.2,
        evictionPolicy: FIFO
    };
    Cache|error cache = trap new(config);
    test:assertTrue(cache is error);
    if (cache is error) {
        test:assertEquals(cache.toString(), "error CacheError (\"Capacity must be greater than 0.\")");
    } else {
         test:assertFail("Output mismatched");
    }
}

@test:Config {
    groups: ["cache", "capacity", "policy", "negative"]
}
isolated function testCreateCacheWithZeroEvictionFactor() {
    CacheConfig config = {
        capacity: 10,
        evictionFactor: 0
    };
    Cache|error cache = trap new(config);
    test:assertTrue(cache is error);
    if (cache is error) {
        test:assertEquals(cache.toString(), "error Error (\"Cache eviction factor must be between 0.0 (exclusive)" +
                              " and 1.0 (inclusive).\")");
    } else {
         test:assertFail("Output mismatched");
    }
}

@test:Config {
    groups: ["cache", "capacity", "policy", "negative", "FIFO"]
}
isolated function testFIFOCreateCacheWithZeroEvictionFactor() {
    CacheConfig config = {
        capacity: 10,
        evictionFactor: 0,
        evictionPolicy: FIFO
    };
    Cache|error cache = trap new(config);
    test:assertTrue(cache is error);
    if (cache is error) {
        test:assertEquals(cache.toString(), "error CacheError (\"Cache eviction factor must be between 0.0 (exclusive)" +
                              " and 1.0 (inclusive).\")");
    } else {
         test:assertFail("Output mismatched");
    }
}

@test:Config {
    groups: ["cache", "capacity", "policy", "negative"]
}
isolated function testCreateCacheWithNegativeEvictionFactor() {
    CacheConfig config = {
        capacity: 10,
        evictionFactor: -1
    };
    Cache|error cache = trap new(config);
    test:assertTrue(cache is error);
    if (cache is error) {
        test:assertEquals(cache.toString(), "error Error (\"Cache eviction factor must be between 0.0 " +
                              "(exclusive) and 1.0 (inclusive).\")");
    } else {
         test:assertFail("Output mismatched");
    }
}

@test:Config {
    groups: ["cache", "capacity", "policy", "negative", "FIFO"]
}
isolated function testFIFOCreateCacheWithNegativeEvictionFactor() {
    CacheConfig config = {
        capacity: 10,
        evictionFactor: -1,
        evictionPolicy: FIFO
    };
    Cache|error cache = trap new(config);
    test:assertTrue(cache is error);
    if (cache is error) {
        test:assertEquals(cache.toString(), "error CacheError (\"Cache eviction factor must be between 0.0 " +
                              "(exclusive) and 1.0 (inclusive).\")");
    } else {
         test:assertFail("Output mismatched");
    }
}

@test:Config {
    groups: ["cache", "capacity", "policy", "negative"]
}
isolated function testCreateCacheWithInvalidEvictionFactor() {
    CacheConfig config = {
        capacity: 10,
        evictionFactor: 1.1
    };
    Cache|error cache = trap new(config);
    test:assertTrue(cache is error);
    if (cache is error) {
        test:assertEquals(cache.toString(), "error Error (\"Cache eviction factor must be between 0.0 " +
                              "(exclusive) and 1.0 (inclusive).\")");
    } else {
         test:assertFail("Output mismatched");
    }
}

@test:Config {
    groups: ["cache", "capacity", "policy", "negative"]
}
isolated function testCreateCacheWithZeroDefaultMaxAge() {
    CacheConfig config = {
        capacity: 10,
        evictionFactor: 0.2,
        defaultMaxAge: 0
    };
    Cache|error cache = trap new(config);
    test:assertTrue(cache is error);
    if (cache is error) {
        test:assertEquals(cache.toString(), "error Error (\"Default max age should be greater " +
                              "than 0 or -1 for indicate forever valid.\")");
    } else {
         test:assertFail("Output mismatched");
    }
}

@test:Config {
    groups: ["cache", "capacity", "age", "negative"]
}
isolated function testCreateCacheWithNegativeDefaultMaxAge() {
    CacheConfig config = {
        capacity: 10,
        evictionFactor: 0.2,
        defaultMaxAge: -10
    };
    Cache|error cache = trap new(config);
    test:assertTrue(cache is error);
    if (cache is error) {
        test:assertEquals(cache.toString(), "error Error (\"Default max age should be greater than 0 or -1 " +
                              "for indicate forever valid.\")");
    } else {
         test:assertFail("Output mismatched");
    }
}<|MERGE_RESOLUTION|>--- conflicted
+++ resolved
@@ -18,7 +18,7 @@
 import ballerina/test;
 
 @test:Config {
-    groups: ["create", "LRU"]
+    groups: ["create"]
 }
 isolated function testCreateCache() {
     CacheConfig config = {
@@ -29,7 +29,6 @@
         evictionPolicy: LRU
     };
     Cache|error cache = trap new(config);
-<<<<<<< HEAD
     if (cache is Cache) {
        test:assertEquals(cache.size(), 0);
     } else {
@@ -38,28 +37,6 @@
 }
 
 @test:Config {
-    groups: ["create", "FIFO"]
-}
-isolated function testCreateFIFOCache() {
-    CacheConfig config = {
-        capacity: 10,
-        evictionFactor: 0.2,
-        defaultMaxAgeInSeconds: 3600,
-        cleanupIntervalInSeconds: 5,
-        evictionPolicy: FIFO
-    };
-    Cache|error cache = trap new(config);
-=======
->>>>>>> ebf30a37
-    if (cache is Cache) {
-       test:assertEquals(cache.size(), 0);
-    } else {
-       test:assertFail(cache.toString());
-    }
-}
-
-
-@test:Config {
     groups: ["create", "put", "size"]
 }
 isolated function testPutNewEntry() returns error? {
@@ -69,20 +46,6 @@
     };
     Cache cache = new(config);
     check cache.put("Hello", "Ballerina");
-    test:assertEquals(cache.size(), 1);
-}
-
-@test:Config {
-    groups: ["create", "put", "size", "FIFO"]
-}
-isolated function testFIFOPutNewEntry() {
-    CacheConfig config = {
-        capacity: 10,
-        evictionFactor: 0.2,
-        evictionPolicy: FIFO
-    };
-    Cache cache = new(config);
-    checkpanic cache.put("Hello", "Ballerina");
     test:assertEquals(cache.size(), 1);
 }
 
@@ -108,28 +71,6 @@
 }
 
 @test:Config {
-    groups: ["create", "put", "size", "entry", "FIFO"]
-}
-isolated function testFIFOPutExistingEntry() {
-    CacheConfig config = {
-        capacity: 10,
-        evictionFactor: 0.2,
-        evictionPolicy: FIFO
-    };
-    string key = "Hello";
-    Cache cache = new(config);
-    checkpanic cache.put(key, "Random value");
-    checkpanic cache.put(key, "Ballerina");
-    test:assertEquals(cache.size(), 1);
-    any|error results = cache.get(key);
-    if (results is any) {
-        test:assertEquals(results.toString(), "Ballerina");
-    } else {
-         test:assertFail("Output mismatched");
-    }
-}
-
-@test:Config {
     groups: ["create", "put", "size", "age"]
 }
 isolated function testPutWithMaxAge() returns error? {
@@ -146,27 +87,6 @@
 }
 
 @test:Config {
-    groups: ["create", "put", "size", "age", "FIFO"]
-}
-isolated function testFIFOPutWithMaxAge() {
-    int maxAge = 5;
-    CacheConfig config = {
-        capacity: 10,
-        evictionFactor: 0.2,
-        evictionPolicy: FIFO
-    };
-    Cache cache = new(config);
-    checkpanic cache.put("Hello", "Ballerina", maxAge);
-    decimal|error sleepTime = decimal:fromString((maxAge * 2 + 1).toString());
-    if (sleepTime is decimal) {
-        runtime:sleep(sleepTime);
-        test:assertEquals(cache.size(), 1);
-    } else {
-        test:assertFail("Test failed: " + sleepTime.message());
-    }
-}
-
-@test:Config {
     groups: ["create", "get"]
 }
 isolated function testGetExistingEntry() {
@@ -190,30 +110,6 @@
 }
 
 @test:Config {
-    groups: ["create", "get", "FIFO"]
-}
-isolated function testFIFOGetExistingEntry() {
-    CacheConfig config = {
-        capacity: 10,
-        evictionFactor: 0.2,
-        evictionPolicy: FIFO
-    };
-    string key = "Hello";
-    string value = "Ballerina";
-    Cache cache = new(config);
-    any|error results = cache.put(key, value);
-    if (results is error) {
-        test:assertFail("Test failed");
-    }
-    any|error expected = cache.get(key);
-    if (expected is any) {
-        test:assertEquals(expected.toString(), value);
-    } else {
-         test:assertFail("Output mismatched");
-    }
-}
-
-@test:Config {
     groups: ["create", "get"]
 }
 isolated function testGetNonExistingEntry() {
@@ -225,25 +121,6 @@
     any|error expected = cache.get("Hello");
     if (expected is error) {
         test:assertEquals(expected.toString(), "error Error (\"Cache entry from the given key: " +
-                              "Hello, is not available.\")");
-    } else {
-         test:assertFail("Output mismatched");
-    }
-}
-
-@test:Config {
-    groups: ["create", "get", "FIFO"]
-}
-isolated function testFIFOGetNonExistingEntry() {
-    CacheConfig config = {
-        capacity: 10,
-        evictionFactor: 0.2,
-        evictionPolicy: FIFO
-    };
-    Cache cache = new(config);
-    any|error expected = cache.get("Hello");
-    if (expected is error) {
-        test:assertEquals(expected.toString(), "error CacheError (\"Cache entry from the given key: " +
                               "Hello, is not available.\")");
     } else {
          test:assertFail("Output mismatched");
@@ -274,34 +151,6 @@
 }
 
 @test:Config {
-    groups: ["create", "put", "size", "expired", "get", "FIFO"]
-}
-isolated function testFIFOGetExpiredEntry() {
-    CacheConfig config = {
-        capacity: 10,
-        evictionFactor: 0.2,
-        evictionPolicy: FIFO
-    };
-    string key = "Hello";
-    string value = "Ballerina";
-    Cache cache = new(config);
-    int maxAgeInSeconds = 1;
-    checkpanic cache.put(key, value, maxAgeInSeconds);
-    decimal|error sleepTime = decimal:fromString((maxAgeInSeconds * 2 + 1).toString());
-    if (sleepTime is decimal) {
-        runtime:sleep(sleepTime);
-        any|error expected = cache.get(key);
-        if (expected is any) {
-            test:assertEquals(expected.toString(), "");
-        } else {
-             test:assertFail("Output mismatched");
-        }
-    } else {
-        test:assertFail("Test failed: " + sleepTime.message());
-    }
-}
-
-@test:Config {
     groups: ["create", "put", "size", "remove", "invalidate"]
 }
 isolated function testRemove() returns error? {
@@ -314,23 +163,6 @@
     string value = "Ballerina";
     check cache.put(key, value);
     check cache.invalidate(key);
-    test:assertEquals(cache.size(), 0);
-}
-
-@test:Config {
-    groups: ["create", "put", "size", "remove", "invalidate", "FIFO"]
-}
-isolated function testFIFORemove() {
-    CacheConfig config = {
-        capacity: 10,
-        evictionFactor: 0.2,
-        evictionPolicy: FIFO
-    };
-    Cache cache = new(config);
-    string key = "Hello";
-    string value = "Ballerina";
-    checkpanic cache.put(key, value);
-    checkpanic cache.invalidate(key);
     test:assertEquals(cache.size(), 0);
 }
 
@@ -354,26 +186,6 @@
 }
 
 @test:Config {
-    groups: ["create", "put", "size", "remove", "invalidate", "FIFO"]
-}
-isolated function testFIFORemoveAll() {
-    CacheConfig config = {
-        capacity: 10,
-        evictionFactor: 0.2,
-        evictionPolicy: FIFO
-    };
-    Cache cache = new(config);
-    string key1 = "Hello";
-    string value1 = "Ballerina";
-    checkpanic cache.put(key1, value1);
-    string key2 = "Ballerina";
-    string value2 = "Language";
-    checkpanic cache.put(key2, value2);
-    checkpanic cache.invalidateAll();
-    test:assertEquals(cache.size(), 0);
-}
-
-@test:Config {
     groups: ["create", "get", "key"]
 }
 isolated function testHasKey() returns error? {
@@ -385,22 +197,6 @@
     string key = "Hello";
     string value = "Ballerina";
     check cache.put(key, value);
-    test:assertTrue(cache.hasKey(key));
-}
-
-@test:Config {
-    groups: ["create", "get", "key", "FIFO"]
-}
-isolated function testFIFOHasKey() {
-    CacheConfig config = {
-        capacity: 10,
-        evictionFactor: 0.2,
-        evictionPolicy: FIFO
-    };
-    Cache cache = new(config);
-    string key = "Hello";
-    string value = "Ballerina";
-    checkpanic cache.put(key, value);
     test:assertTrue(cache.hasKey(key));
 }
 
@@ -424,45 +220,12 @@
 }
 
 @test:Config {
-    groups: ["create", "get", "keys", "FIFO"]
-}
-isolated function testFIFOKeys() {
-    CacheConfig config = {
-        capacity: 10,
-        evictionFactor: 0.2,
-        evictionPolicy: FIFO
-    };
-    Cache cache = new(config);
-    string key1 = "Hello";
-    string value1 = "Ballerina";
-    string key2 = "Ballerina";
-    string value2 = "Language";
-    string[] keys = [key1, key2];
-    checkpanic cache.put(key1, value1);
-    checkpanic cache.put(key2, value2);
-    test:assertEquals(cache.keys(), keys);
-}
-
-@test:Config {
     groups: ["create", "capacity"]
 }
 isolated function testCapacity() {
     CacheConfig config = {
         capacity: 10,
         evictionFactor: 0.2
-    };
-    Cache cache = new(config);
-    test:assertEquals(cache.capacity(), 10);
-}
-
-@test:Config {
-    groups: ["create", "capacity", "FIFO"]
-}
-isolated function testFIFOCapacity() {
-    CacheConfig config = {
-        capacity: 10,
-        evictionFactor: 0.2,
-        evictionPolicy: FIFO
     };
     Cache cache = new(config);
     test:assertEquals(cache.capacity(), 10);
@@ -483,25 +246,6 @@
     string value2 = "Language";
     check cache.put(key1, value1);
     check cache.put(key2, value2);
-    test:assertEquals(cache.size(), 2);
-}
-
-@test:Config {
-    groups: ["cache", "resize", "FIFO"]
-}
-isolated function testFIFOSize() {
-    CacheConfig config = {
-        capacity: 10,
-        evictionFactor: 0.2,
-        evictionPolicy: FIFO
-    };
-    Cache cache = new(config);
-    string key1 = "Hello";
-    string value1 = "Ballerina";
-    string key2 = "Ballerina";
-    string value2 = "Language";
-    checkpanic cache.put(key1, value1);
-    checkpanic cache.put(key2, value2);
     test:assertEquals(cache.size(), 2);
 }
 
@@ -526,32 +270,6 @@
     check cache.put("I", "9");
     check cache.put("J", "10");
     check cache.put("K", "11");
-    test:assertEquals(cache.size(), keys.length());
-    test:assertEquals(cache.keys(), keys);
-}
-
-@test:Config {
-    groups: ["cache", "capacity", "policy", "FIFO"]
-}
-isolated function testCacheFIFOEvictionWithCapacity1() {
-    CacheConfig config = {
-        capacity: 10,
-        evictionFactor: 0.2,
-        evictionPolicy: FIFO
-    };
-    string[] keys = ["C", "D", "E", "F", "G", "H", "I", "J", "K"];
-    Cache cache = new(config);
-    checkpanic cache.put("A", "1");
-    checkpanic cache.put("B", "2");
-    checkpanic cache.put("C", "3");
-    checkpanic cache.put("D", "4");
-    checkpanic cache.put("E", "5");
-    checkpanic cache.put("F", "6");
-    checkpanic cache.put("G", "7");
-    checkpanic cache.put("H", "8");
-    checkpanic cache.put("I", "9");
-    checkpanic cache.put("J", "10");
-    checkpanic cache.put("K", "11");
     test:assertEquals(cache.size(), keys.length());
     test:assertEquals(cache.keys(), keys);
 }
@@ -583,87 +301,6 @@
 }
 
 @test:Config {
-    groups: ["cache", "capacity", "policy", "MRU"]
-}
-isolated function testMRUCacheEvictionWithCapacity2() {
-    CacheConfig config = {
-        capacity: 10,
-        evictionFactor: 0.2,
-        evictionPolicy: MRU
-    };
-    string[] keys = ["B", "C", "D", "E", "F", "G", "H", "I", "K"];
-    Cache cache = new(config);
-    checkpanic cache.put("A", "1");
-    checkpanic cache.put("B", "2");
-    checkpanic cache.put("C", "3");
-    checkpanic cache.put("D", "4");
-    checkpanic cache.put("E", "5");
-    checkpanic cache.put("F", "6");
-    checkpanic cache.put("G", "7");
-    checkpanic cache.put("H", "8");
-    checkpanic cache.put("I", "9");
-    checkpanic cache.put("J", "10");
-    any|Error x = cache.get("A");
-    checkpanic cache.put("K", "11");
-    test:assertEquals(cache.size(), keys.length());
-    test:assertEquals(cache.keys(), keys);
-}
-
-@test:Config {
-    groups: ["cache", "capacity", "policy","FIFO"]
-}
-isolated function testCacheFIFOEvictionWithCapacity2() {
-    CacheConfig config = {
-        capacity: 10,
-        evictionFactor: 0.2,
-        evictionPolicy: FIFO
-    };
-    string[] keys = ["C", "D", "E", "F", "G", "H", "I", "J", "K"];
-    Cache cache = new(config);
-    checkpanic cache.put("A", "1");
-    checkpanic cache.put("B", "2");
-    checkpanic cache.put("C", "3");
-    checkpanic cache.put("D", "4");
-    checkpanic cache.put("E", "5");
-    checkpanic cache.put("F", "6");
-    checkpanic cache.put("G", "7");
-    checkpanic cache.put("H", "8");
-    checkpanic cache.put("I", "9");
-    checkpanic cache.put("J", "10");
-    any|Error x = cache.get("A");
-    checkpanic cache.put("K", "11");
-    test:assertEquals(cache.size(), keys.length());
-    test:assertEquals(cache.keys(), keys);
-}
-
-@test:Config {
-    groups: ["cache", "capacity", "policy","FILO"]
-}
-isolated function testCacheFILOEvictionWithCapacity2() {
-    CacheConfig config = {
-        capacity: 10,
-        evictionFactor: 0.2,
-        evictionPolicy: FILO
-    };
-    string[] keys = ["A", "B", "C", "D", "E", "F", "G", "H", "K"];
-    Cache cache = new(config);
-    checkpanic cache.put("A", "1");
-    checkpanic cache.put("B", "2");
-    checkpanic cache.put("C", "3");
-    checkpanic cache.put("D", "4");
-    checkpanic cache.put("E", "5");
-    checkpanic cache.put("F", "6");
-    checkpanic cache.put("G", "7");
-    checkpanic cache.put("H", "8");
-    checkpanic cache.put("I", "9");
-    checkpanic cache.put("J", "10");
-    any|Error x = cache.get("A");
-    checkpanic cache.put("K", "11");
-    test:assertEquals(cache.size(), keys.length());
-    test:assertEquals(cache.keys(), keys);
-}
-
-@test:Config {
     groups: ["cache", "capacity", "policy"]
 }
 isolated function testCacheEvictionWithTimer1() returns error? {
@@ -686,33 +323,6 @@
 }
 
 @test:Config {
-    groups: ["cache", "capacity", "policy", "FIFO"]
-}
-isolated function testFIFOCacheEvictionWithTimer1() {
-    int cleanupIntervalInSeconds = 2;
-    CacheConfig config = {
-        capacity: 10,
-        evictionFactor: 0.2,
-        defaultMaxAgeInSeconds: 1,
-        cleanupIntervalInSeconds: cleanupIntervalInSeconds,
-        evictionPolicy: FIFO
-    };
-    Cache cache = new(config);
-    checkpanic cache.put("A", "1");
-    checkpanic cache.put("B", "2");
-    checkpanic cache.put("C", "3");
-    string[] keys = [];
-    decimal|error sleepTime = decimal:fromString((cleanupIntervalInSeconds * 2 + 1).toString());
-    if (sleepTime is decimal) {
-        runtime:sleep(sleepTime);
-        test:assertEquals(cache.size(), keys.length());
-        test:assertEquals(cache.keys(), keys);
-    } else {
-        test:assertFail("Test failed: " + sleepTime.message());
-    }
-}
-
-@test:Config {
     groups: ["cache", "capacity", "policy"]
 }
 isolated function testCacheEvictionWithTimer2() returns error? {
@@ -728,40 +338,13 @@
     check cache.put("B", "2", 3600);
     check cache.put("C", "3");
     string[] keys = ["B"];
-    decimal sleepTime = cleanupInterval * 2 + 1;
+    decimal sleepTime = cleanupInterval * 2;
     runtime:sleep(sleepTime);
     test:assertEquals(cache.size(), keys.length());
     test:assertEquals(cache.keys(), keys);
 }
 
 @test:Config {
-    groups: ["cache", "capacity", "policy", "FIFO"]
-}
-isolated function testFIFOCacheEvictionWithTimer2() {
-    int cleanupIntervalInSeconds = 2;
-    CacheConfig config = {
-        capacity: 10,
-        evictionFactor: 0.2,
-        defaultMaxAgeInSeconds: 1,
-        cleanupIntervalInSeconds: cleanupIntervalInSeconds,
-        evictionPolicy: FIFO
-    };
-    Cache cache = new(config);
-    checkpanic cache.put("A", "1");
-    checkpanic cache.put("B", "2", 3600);
-    checkpanic cache.put("C", "3");
-    string[] keys = ["B"];
-    decimal|error sleepTime = decimal:fromString((cleanupIntervalInSeconds * 2 + 1).toString());
-    if (sleepTime is decimal) {
-        runtime:sleep(sleepTime);
-        test:assertEquals(cache.size(), keys.length());
-        test:assertEquals(cache.keys(), keys);
-    } else {
-        test:assertFail("Test failed: " + sleepTime.message());
-    }
-}
-
-@test:Config {
     groups: ["cache", "capacity", "policy"]
 }
 isolated function testCreateCacheWithZeroCapacity() {
@@ -779,24 +362,6 @@
 }
 
 @test:Config {
-    groups: ["cache", "capacity", "policy", "FIFO"]
-}
-isolated function testFIFOCreateCacheWithZeroCapacity() {
-    CacheConfig config = {
-        capacity: 0,
-        evictionFactor: 0.2,
-        evictionPolicy: FIFO
-    };
-    Cache|error cache = trap new(config);
-    test:assertTrue(cache is error);
-    if (cache is error) {
-        test:assertEquals(cache.toString(), "error CacheError (\"Capacity must be greater than 0.\")");
-    } else {
-         test:assertFail("Output mismatched");
-    }
-}
-
-@test:Config {
     groups: ["cache", "capacity", "policy", "negative"]
 }
 isolated function testCreateCacheWithNegativeCapacity() {
@@ -808,24 +373,6 @@
     test:assertTrue(cache is error);
     if (cache is error) {
         test:assertEquals(cache.toString(), "error Error (\"Capacity must be greater than 0.\")");
-    } else {
-         test:assertFail("Output mismatched");
-    }
-}
-
-@test:Config {
-    groups: ["cache", "capacity", "policy", "negative", "FIFO"]
-}
-isolated function testFIFOCreateCacheWithNegativeCapacity() {
-    CacheConfig config = {
-        capacity: -1,
-        evictionFactor: 0.2,
-        evictionPolicy: FIFO
-    };
-    Cache|error cache = trap new(config);
-    test:assertTrue(cache is error);
-    if (cache is error) {
-        test:assertEquals(cache.toString(), "error CacheError (\"Capacity must be greater than 0.\")");
     } else {
          test:assertFail("Output mismatched");
     }
@@ -850,25 +397,6 @@
 }
 
 @test:Config {
-    groups: ["cache", "capacity", "policy", "negative", "FIFO"]
-}
-isolated function testFIFOCreateCacheWithZeroEvictionFactor() {
-    CacheConfig config = {
-        capacity: 10,
-        evictionFactor: 0,
-        evictionPolicy: FIFO
-    };
-    Cache|error cache = trap new(config);
-    test:assertTrue(cache is error);
-    if (cache is error) {
-        test:assertEquals(cache.toString(), "error CacheError (\"Cache eviction factor must be between 0.0 (exclusive)" +
-                              " and 1.0 (inclusive).\")");
-    } else {
-         test:assertFail("Output mismatched");
-    }
-}
-
-@test:Config {
     groups: ["cache", "capacity", "policy", "negative"]
 }
 isolated function testCreateCacheWithNegativeEvictionFactor() {
@@ -887,25 +415,6 @@
 }
 
 @test:Config {
-    groups: ["cache", "capacity", "policy", "negative", "FIFO"]
-}
-isolated function testFIFOCreateCacheWithNegativeEvictionFactor() {
-    CacheConfig config = {
-        capacity: 10,
-        evictionFactor: -1,
-        evictionPolicy: FIFO
-    };
-    Cache|error cache = trap new(config);
-    test:assertTrue(cache is error);
-    if (cache is error) {
-        test:assertEquals(cache.toString(), "error CacheError (\"Cache eviction factor must be between 0.0 " +
-                              "(exclusive) and 1.0 (inclusive).\")");
-    } else {
-         test:assertFail("Output mismatched");
-    }
-}
-
-@test:Config {
     groups: ["cache", "capacity", "policy", "negative"]
 }
 isolated function testCreateCacheWithInvalidEvictionFactor() {
